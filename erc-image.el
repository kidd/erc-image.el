--- conflicted
+++ resolved
@@ -36,30 +36,7 @@
 ;;; Code:
 (require 'erc)
 
-<<<<<<< HEAD
-=======
-(defun erc-image-get-url ()
-  "This function fetchs the url found at cursor point only if it
-has these extensions: png, jpg or jpeg"
-  (let* ((url (thing-at-point 'url))
-         (file-name (concat "/tmp/" (car (last (split-string url "/"))))))
-    (when (string-match "\\.png$\\|\\.jpg$\\|\\.jpeg$" url)
-      ;; alternative way is
-      ;; http://stackoverflow.com/questions/4448055/download-a-file-with-emacs-lisp
-      (url-copy-file url file-name t t)
-      (create-image file-name))))
-
-(defun erc-image-find-image ()
-  "Moves the cursor to the first match with 'http' in the buffer.
-The buffer here is just the received message in erc"
-  (beginning-of-buffer)
-  (let ((url-found (search-forward "http" nil t)))
-    (when url-found
-      (erc-image-get-url))))
-
->>>>>>> efac0ce7
 (defun erc-image-show-url ()
-  "Function to display an image in the erc buffer"
   (interactive)
   (goto-char (point-min))
   (search-forward "http" nil t)
@@ -85,6 +62,7 @@
                        (current-buffer)
                        (point-max)))))))
 
+
 (define-erc-module image nil
   "Display inlined images in ERC buffer"
   ((add-hook 'erc-insert-modify-hook 'erc-image-show-url t)
